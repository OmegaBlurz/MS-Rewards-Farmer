--- conflicted
+++ resolved
@@ -124,9 +124,5 @@
 
 - [x] Complete "Read To Earn" (30 pts)
 - [ ] Setup flags for mobile/desktop search only
-<<<<<<< HEAD
 - [ ] Setup flags to load config / save data in working directory 
-- [ ] Provide Windows Task Scheduler config
-=======
-- [ ] Setup flags to load config / save data in working directory
->>>>>>> 5fd7d6c2
+- [ ] Provide Windows Task Scheduler config