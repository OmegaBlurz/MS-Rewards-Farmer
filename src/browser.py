import contextlib
import logging
import random
import uuid
from pathlib import Path
from typing import Any

import ipapi
import seleniumwire.undetected_chromedriver as webdriver
from selenium.webdriver.chrome.webdriver import WebDriver

from src.userAgentGenerator import GenerateUserAgent
from src.utils import Utils


class Browser:
    """WebDriver wrapper class."""

    def __init__(self, mobile: bool, account, args: Any) -> None:
        self.mobile = mobile
        self.browserType = "mobile" if mobile else "desktop"
        self.headless = not args.visible
        self.username = account["username"]
        self.password = account["password"]
        self.localeLang, self.localeGeo = self.getCCodeLang(args.lang, args.geo)
        self.proxy = None
        if args.proxy:
            self.proxy = args.proxy
        elif account.get("proxy"):
            self.proxy = account["proxy"]
        self.userDataDir = self.setupProfiles()
        self.browserConfig = Utils.getBrowserConfig(self.userDataDir)
        (
            self.userAgent,
            self.userAgentMetadata,
            newBrowserConfig,
        ) = GenerateUserAgent().userAgent(self.browserConfig, mobile)
        if newBrowserConfig:
            self.browserConfig = newBrowserConfig
            Utils.saveBrowserConfig(self.userDataDir, self.browserConfig)
        self.webdriver = self.browserSetup()
        self.utils = Utils(self.webdriver)

    def __enter__(self) -> "Browser":
        return self

    def __exit__(self, *args: Any) -> None:
        self.closeBrowser()

    def closeBrowser(self) -> None:
        """Perform actions to close the browser cleanly."""
        # close web browser
        with contextlib.suppress(Exception):
            self.webdriver.quit()

    def browserSetup(
        self,
    ) -> WebDriver:
        options = webdriver.ChromeOptions()
        options.headless = self.headless
        options.add_argument(f"--lang={self.localeLang}")
        options.add_argument("--log-level=3")

        options.add_argument("--ignore-certificate-errors")
        options.add_argument("--ignore-certificate-errors-spki-list")
        options.add_argument("--ignore-ssl-errors")

<<<<<<< HEAD
        seleniumwireOptions: dict[str, Any] = {
            "verify_ssl": False,
        }
=======
        seleniumwireOptions: dict[str, Any] = {"verify_ssl": False}

>>>>>>> 9da89835
        if self.proxy:
            seleniumwireOptions["proxy"] = {
                "http": self.proxy,
                "https": self.proxy,
            }

        driver = webdriver.Chrome(
            options=options,
            seleniumwire_options=seleniumwireOptions,
            user_data_dir=self.userDataDir.as_posix(),
        )

        seleniumLogger = logging.getLogger("seleniumwire")
        seleniumLogger.setLevel(logging.ERROR)

        if self.browserConfig.get("sizes"):
            deviceHeight = self.browserConfig["sizes"]["height"]
            deviceWidth = self.browserConfig["sizes"]["width"]
        else:
            if self.mobile:
                deviceHeight = random.randint(568, 1024)
                deviceWidth = random.randint(320, min(576, int(deviceHeight * 0.7)))
            else:
                deviceWidth = random.randint(1024, 2560)
                deviceHeight = random.randint(768, min(1440, int(deviceWidth * 0.8)))
            self.browserConfig["sizes"] = {
                "height": deviceHeight,
                "width": deviceWidth,
            }
            Utils.saveBrowserConfig(self.userDataDir, self.browserConfig)

        if self.mobile:
            screenHeight = deviceHeight + 146
            screenWidth = deviceWidth
        else:
            screenWidth = deviceWidth + 55
            screenHeight = deviceHeight + 151

        logging.info(f"Screen size: {screenWidth}x{screenHeight}")
        logging.info(f"Device size: {deviceWidth}x{deviceHeight}")

        if self.mobile:
            driver.execute_cdp_cmd(
                "Emulation.setTouchEmulationEnabled",
                {
                    "enabled": True,
                },
            )

        driver.execute_cdp_cmd(
            "Emulation.setDeviceMetricsOverride",
            {
                "width": deviceWidth,
                "height": deviceHeight,
                "deviceScaleFactor": 0,
                "mobile": self.mobile,
                "screenWidth": screenWidth,
                "screenHeight": screenHeight,
                "positionX": 0,
                "positionY": 0,
                "viewport": {
                    "x": 0,
                    "y": 0,
                    "width": deviceWidth,
                    "height": deviceHeight,
                    "scale": 1,
                },
            },
        )

        driver.execute_cdp_cmd(
            "Emulation.setUserAgentOverride",
            {
                "userAgent": self.userAgent,
                "platform": self.userAgentMetadata["platform"],
                "userAgentMetadata": self.userAgentMetadata,
            },
        )

        return driver

    def setupProfiles(self) -> Path:
        """
        Sets up the sessions profile for the chrome browser.
        Uses the username to create a unique profile for the session.

        Returns:
            Path
        """
        currentPath = Path(__file__)
        parent = currentPath.parent.parent
        sessionsDir = parent / "sessions"

        sessionUuid = uuid.uuid5(uuid.NAMESPACE_DNS, self.username)
        sessionsDir = sessionsDir / str(sessionUuid) / self.browserType
        sessionsDir.mkdir(parents=True, exist_ok=True)
        return sessionsDir

    def getCCodeLang(self, lang: str, geo: str) -> tuple:
        if lang is None or geo is None:
            try:
                nfo = ipapi.location()
                if isinstance(nfo, dict):
                    if lang is None:
                        lang = nfo["languages"].split(",")[0].split("-")[0]
                    if geo is None:
                        geo = nfo["country"]
            except Exception:  # pylint: disable=broad-except
                return ("en", "US")
        return (lang, geo)<|MERGE_RESOLUTION|>--- conflicted
+++ resolved
@@ -65,14 +65,8 @@
         options.add_argument("--ignore-certificate-errors-spki-list")
         options.add_argument("--ignore-ssl-errors")
 
-<<<<<<< HEAD
-        seleniumwireOptions: dict[str, Any] = {
-            "verify_ssl": False,
-        }
-=======
         seleniumwireOptions: dict[str, Any] = {"verify_ssl": False}
 
->>>>>>> 9da89835
         if self.proxy:
             seleniumwireOptions["proxy"] = {
                 "http": self.proxy,
