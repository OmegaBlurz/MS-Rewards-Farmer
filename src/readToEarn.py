--- conflicted
+++ resolved
@@ -1,4 +1,3 @@
-<<<<<<< HEAD
 import logging
 import random
 import secrets
@@ -24,7 +23,7 @@
     def completeReadToEarn(self):
         
         logging.info("[READ TO EARN] " + "Trying to complete Read to Earn...")
-           
+
         accountName = self.browser.username
         
         # Should Really Cache Token and load it in.
@@ -70,7 +69,7 @@
         r = mobileApp.post("https://prod.rewardsplatform.microsoft.com/dapi/me/activities",json=json_data)
         balance = r.json().get("response").get("balance")
         time.sleep(random.randint(10, 20))
-        
+
         # json data to confirm an article is read
         json_data = {
             'amount': 1,
@@ -96,95 +95,4 @@
                 balance = newbalance
                 time.sleep(random.randint(10, 20))
         
-        logging.info("[READ TO EARN] Completed the Read to Earn successfully !") 
-=======
-import logging
-import urllib.parse
-from datetime import datetime
-
-from src.browser import Browser
-from src.utils import Utils
-
-from .activities import Activities
-
-import requests
-from requests_oauthlib import OAuth2Session
-import secrets
-import time
-import random
-
-client_id = '0000000040170455'
-authorization_base_url = 'https://login.live.com/oauth20_authorize.srf'
-token_url = 'https://login.microsoftonline.com/consumers/oauth2/v2.0/token'
-redirect_uri = ' https://login.live.com/oauth20_desktop.srf'
-scope = [ "service::prod.rewardsplatform.microsoft.com::MBI_SSL"]
-
-class ReadToEarn:
-    def __init__(self, browser: Browser):
-        self.browser = browser
-        self.webdriver = browser.webdriver
-        self.activities = Activities(browser)
-    
-    def completeReadToEarn(self,startingPoints):
-        
-        logging.info("[READ TO EARN] " + "Trying to complete Read to Earn...")
-        
-        accountName = self.browser.username
-        
-        # Should Really Cache Token and load it in.
-        # To Save token
-        #with open('token.pickle', 'wb') as f:
-        #    pickle.dump(token, f)
-        # To Load token
-        #with open('token.pickle', 'rb') as f:
-        #   token = pickle.load(f)
-        #mobileApp = OAuth2Session(client_id, scope=scope, token=token)
-        
-        # Use Webdriver to get OAuth2 Token
-        # This works, since you already logged into Bing, so no user interaction needed
-        
-        mobileApp = OAuth2Session(client_id, scope=scope, redirect_uri=redirect_uri)
-        authorization_url, state = mobileApp.authorization_url(authorization_base_url, access_type="offline_access", login_hint=accountName)
-        
-        # Get Referer URL from webdriver
-        self.webdriver.get(authorization_url)
-        while True:
-            logging.info("[READ TO EARN] Waiting for Login")
-            if self.webdriver.current_url[:48] == "https://login.live.com/oauth20_desktop.srf?code=":
-                redirect_response = self.webdriver.current_url
-                break
-            time.sleep(1)
-            
-        logging.info("[READ TO EARN] Logged-in successfully !")
-        # Use returned URL to create a token
-        token = mobileApp.fetch_token(token_url, authorization_response=redirect_response,include_client_id=True)
-        
-        # json data to confirm an article is read
-        json_data = {
-            "amount": 1,
-            # "country": "us",
-            "country": self.browser.localeGeo.lower(),
-            "id": 1,
-            "type": 101,
-            "attributes": {
-                "offerid": "ENUS_readarticle3_30points",
-            },
-        }
-
-        balance = startingPoints
-        # 10 is the most articles you can read. Sleep time is a guess, not tuned
-        for i in range(10):
-            # Replace ID with a random value so get credit for a new article
-            json_data['id'] = secrets.token_hex(64)
-            r = mobileApp.post("https://prod.rewardsplatform.microsoft.com/dapi/me/activities",json=json_data)
-            newbalance = r.json().get("response").get("balance")
-            if newbalance == balance:
-                logging.info("[READ TO EARN] Read All Available Articles !")
-                break
-            else:
-                logging.info("[READ TO EARN] Read Article " + str(i+1))
-                balance = newbalance
-                time.sleep(random.randint(10, 20))
-        
-        logging.info("[READ TO EARN] Completed the Read to Earn successfully !") 
->>>>>>> 92c0ac7c
+        logging.info("[READ TO EARN] Completed the Read to Earn successfully !") 